# 🚀 Enterprise CI/CD Training Materials

> **Production-Ready Docker & CI/CD Training Platform**
> A comprehensive collection of enterprise-grade demos showcasing containerization, automated testing, and progressive CI/CD pipelines with real-world strictness escalation.

## 📊 Quick Overview

```mermaid
graph TB
    subgraph "🏗️ What You'll Learn"
        A[Docker Best Practices] --> B[Multi-Stage Builds]
        A --> C[Security Hardening]
        A --> D[Container Testing]

        E[CI/CD Pipelines] --> F[GitHub Actions]
        E --> G[Progressive Strictness]
        E --> H[Automated Deployment]

        I[Enterprise Patterns] --> J[96%+ Test Coverage]
        I --> K[Security Scanning]
        I --> L[Branch Protection]
    end

<<<<<<< HEAD
    style A fill:#e1f5fe
    style E fill:#fff3e0
    style I fill:#f3e5f5
=======
    style A fill:#2196f3,color:#ffffff
    style E fill:#ff9800,color:#ffffff
    style I fill:#9c27b0,color:#ffffff
>>>>>>> d2d37fd2
```

## 🎯 Purpose & Learning Objectives

This repository provides **hands-on, production-ready examples** for engineers learning Docker containerization and enterprise CI/CD practices. Each demo represents real-world scenarios with actual challenges and solutions.

### What Makes This Training Unique

- **🔄 Progressive CI/CD Strictness**: Experience realistic quality gates (90% → 95% → 96%+)
- **🛡️ Security-First Approach**: Mandatory secret detection, container scanning, SAST
- **📈 Real Coverage Metrics**: Actual achieved coverage (96.33%), not theoretical 100%
- **🚀 Production Simulation**: Test vehicles, staging deployments, emergency hotfixes

## 🏗️ Repository Architecture

```mermaid
graph LR
    subgraph "📁 Repository Structure"
        A[training-materials/] --> B[demos/]
        A --> C[docs/]
        A --> D[.github/workflows/]
        A --> E[templates/]

        B --> F[typescript-api/]
        B --> G[cpp-http-server/]
        B --> H[python-fastapi/]

        F --> F1[96.33% Coverage]
        G --> G1[Production Ready]
        H --> H1[Coming Soon]

        D --> I[Basic CI]
        D --> J[Comprehensive CI]
        D --> K[Ultra-Strict CI]
    end

<<<<<<< HEAD
    style A fill:#e8f5e9
    style F1 fill:#c8e6c9
    style G1 fill:#c8e6c9
=======
    style A fill:#4caf50,color:#ffffff
    style F1 fill:#2e7d32,color:#ffffff
    style G1 fill:#2e7d32,color:#ffffff
>>>>>>> d2d37fd2
```

## 🔄 Git Workflow & CI/CD Pipeline

### Branch Strategy with Progressive Quality Gates

```mermaid
gitGraph
    commit id: "Initial Setup"
    branch develop
    checkout develop
    commit id: "Base Features"

    branch feature/api-v2
    checkout feature/api-v2
    commit id: "Add Endpoint"
    commit id: "Add Tests (90%)"
    checkout develop
    merge feature/api-v2 tag: "CI: 95% Required"

    branch feature/security
    checkout feature/security
    commit id: "Security Fix"
    commit id: "Add Tests (92%)"
    checkout develop
    merge feature/security tag: "CI: 95% Required"

    checkout main
    merge develop tag: "CI: 96%+ Required"

    branch hotfix/critical
    checkout hotfix/critical
    commit id: "Emergency Fix"
    checkout main
    merge hotfix/critical tag: "CI: 96%+ Required"
```

### CI/CD Pipeline Architecture

```mermaid
flowchart TB
    subgraph "Developer Workflow"
        A[Local Development] --> B{Pre-commit Hooks}
        B -->|Pass| C[Git Push]
        B -->|Fail: Secrets Found| D[Blocked!]
    end

    subgraph "CI Pipeline Stages"
        C --> E{Branch Type?}

        E -->|feature/*| F[Basic CI<br/>90% Coverage]
        E -->|develop| G[Comprehensive CI<br/>95% Coverage]
        E -->|PR to main| H[Ultra-Strict CI<br/>96%+ Coverage]

        F --> I[Unit Tests]
        F --> J[Linting]
        F --> K[Security Scan]

        G --> L[All Basic Tests]
        G --> M[Integration Tests]
        G --> N[Container Scan]
        G --> O[Multi-Version Test]

        H --> P[All Previous Tests]
        H --> Q[Production Build]
        H --> R[Zero Vulnerabilities]
        H --> S[Performance Tests]
    end

    subgraph "Deployment"
        F -->|Pass| T[Test Bench]
        G -->|Pass| U[Test Vehicles]
        H -->|Pass| V[Production]
    end

<<<<<<< HEAD
    style D fill:#ff5252
    style V fill:#4caf50
    style H fill:#ff9800
=======
    style D fill:#d32f2f,color:#ffffff
    style V fill:#2e7d32,color:#ffffff
    style H fill:#f57c00,color:#ffffff
>>>>>>> d2d37fd2
```

## 📋 Progressive CI/CD Requirements

### Escalating Quality Standards by Branch

```mermaid
graph LR
    subgraph "Quality Gate Progression"
        A[feature/*<br/>90% Coverage] --> B[develop<br/>95% Coverage]
        B --> C[main<br/>96%+ Coverage]

        A1[Fast Feedback<br/>5 min] --> B1[Comprehensive<br/>10 min]
        B1 --> C1[Ultra-Strict<br/>15 min]

        A2[Basic Security] --> B2[Container Scan]
        B2 --> C2[Zero Vulnerabilities]
    end

<<<<<<< HEAD
    style A fill:#bbdefb
    style B fill:#90caf9
    style C fill:#64b5f6
=======
    style A fill:#1976d2,color:#ffffff
    style B fill:#1565c0,color:#ffffff
    style C fill:#0d47a1,color:#ffffff
>>>>>>> d2d37fd2
```

| Branch Level | Coverage Required | Security Requirements | Build Time | Deployment Target |
|-------------|------------------|----------------------|------------|-------------------|
| **feature/** | ≥90% | Pre-commit + SAST | ~5 min | Test Bench (on-demand) |
| **develop** | ≥95% | + Container Scanning | ~10 min | Test Vehicles (daily) |
| **main** | ≥96% | + Zero Vulnerabilities | ~15 min | Production (immediate) |

## 🚀 Demo Projects Overview

### Current Production-Ready Demos

```mermaid
flowchart LR
    subgraph "TypeScript API Demo"
        TS[Express.js API] --> TS1[96.33% Coverage]
        TS --> TS2[20 Test Cases]
        TS --> TS3[Rate Limiting]
        TS --> TS4[Health Checks]
        TS --> TS5[Docker Multi-Stage]
    end

    subgraph "C++ HTTP Server"
        CPP[libmicrohttpd] --> CPP1[CMake Build]
        CPP --> CPP2[Memory Safety]
        CPP --> CPP3[Alpine Linux]
        CPP --> CPP4[REST API]
        CPP --> CPP5[Production Ready]
    end

    subgraph "Python FastAPI"
        PY[FastAPI] --> PY1[Coming Soon]
        PY --> PY2[PostgreSQL]
        PY --> PY3[Async/Await]
        PY --> PY4[OpenAPI Docs]
    end

<<<<<<< HEAD
    style TS1 fill:#4caf50
    style CPP5 fill:#4caf50
    style PY1 fill:#ffc107
=======
    style TS1 fill:#2e7d32,color:#ffffff
    style CPP5 fill:#2e7d32,color:#ffffff
    style PY1 fill:#f57c00,color:#ffffff
>>>>>>> d2d37fd2
```

### TypeScript API Demo Details

- **Technology**: Express.js, TypeScript, Zod validation
- **Coverage**: 96.33% lines, 96.87% functions
- **Features**: CRUD API, rate limiting, health monitoring
- **Security**: Helmet, CORS, input validation, secret detection
- **Container**: Multi-stage Alpine Linux, distroless runtime

### C++ HTTP Server Demo Details

- **Technology**: Modern C++17, libmicrohttpd, CMake
- **Features**: RESTful API, task management, health checks
- **Security**: Memory safety, stack protection, minimal attack surface
- **Container**: Multi-stage build, Alpine base, production optimized

## 🛡️ Security Framework

### Multi-Layer Security Architecture

```mermaid
flowchart TB
    subgraph "Security Layers"
        A[Pre-commit Hooks] --> A1[Secret Detection<br/>6 Patterns]
        A --> A2[Code Formatting]

        B[CI Security] --> B1[Dependency Scan]
        B --> B2[Container Scan]
        B --> B3[SAST Analysis]

        C[Runtime Security] --> C1[Non-root User]
        C --> C2[Minimal Base Image]
        C --> C3[Read-only Filesystem]
    end

<<<<<<< HEAD
    style A fill:#ffebee
    style B fill:#fff3e0
    style C fill:#e8f5e9
=======
    style A fill:#d32f2f,color:#ffffff
    style B fill:#f57c00,color:#ffffff
    style C fill:#2e7d32,color:#ffffff
>>>>>>> d2d37fd2
```

## 🚦 Getting Started

### Prerequisites

```bash
# Required Tools
- Docker Desktop or Docker Engine 20+
- Git 2.30+
- Node.js 18+ (for TypeScript demo)
- CMake 3.20+ (for C++ demo)
- GitHub CLI (gh) for PR workflows
```

### 🔒 Mandatory Security Setup (2 Commands)

```bash
# REQUIRED - Installs pre-commit hooks for secret detection
pip install pre-commit && pre-commit install
```

> ⚠️ **This is NON-NEGOTIABLE** - Prevents accidental secret commits

### Quick Start Guide

```mermaid
flowchart LR
    A[1. Clone Repo] --> B[2. Install Pre-commit]
    B --> C[3. Create Feature Branch]
    C --> D[4. Make Changes]
    D --> E[5. Run Tests Locally]
    E --> F[6. Push & Create PR]
    F --> G[7. CI Validation]
    G --> H[8. Merge & Cleanup]

<<<<<<< HEAD
    style B fill:#ff9800
    style G fill:#2196f3
=======
    style B fill:#f57c00,color:#ffffff
    style G fill:#1976d2,color:#ffffff
>>>>>>> d2d37fd2
```

```bash
# 1. Clone repository
git clone https://github.com/mvalancy-mt/training-materials.git
cd training-materials

# 2. Install security hooks (MANDATORY)
pip install pre-commit && pre-commit install

# 3. Create feature branch
git checkout develop
git checkout -b feature/my-improvement

# 4. Test TypeScript demo
cd demos/typescript-api
npm install
npm test  # Should see 96.33% coverage

# 5. Make your changes and commit
git add .
git commit -m "feat: Add awesome improvement"

# 6. Push and create PR
git push -u origin feature/my-improvement
gh pr create --base develop --title "Add awesome improvement"
```

## 📊 Real-World Metrics & Achievements

### Coverage Statistics (Actual Production Values)

```mermaid
pie title "TypeScript API Test Coverage"
    "Covered Lines" : 96.33
    "Uncovered Lines" : 3.67
```

| Metric | Target | Achieved | Status |
|--------|--------|----------|--------|
| Line Coverage | 96% | 96.33% | ✅ Exceeds |
| Function Coverage | 96% | 96.87% | ✅ Exceeds |
| Statement Coverage | 96% | 96.00% | ✅ Meets |
| Branch Coverage | 75% | 82.25% | ✅ Exceeds |

## 🔄 Workflow Examples

### Feature Development Flow

```bash
# ALWAYS start from develop
git checkout develop
git pull origin develop

# Create feature branch
git checkout -b feature/new-endpoint

# IMMEDIATELY push to track remotely
git push -u origin feature/new-endpoint

# Work iteratively with frequent commits
echo "Working on new endpoint" > PROGRESS.md
git add . && git commit -m "docs: Start new endpoint work"
git push

# Implement feature
# ... make changes ...
git add . && git commit -m "feat: Add endpoint structure"
git push

# ... more changes ...
git add . && git commit -m "test: Add endpoint tests"
git push

# Create PR when ready (triggers CI)
gh pr create --base develop \
  --title "feat: Add new endpoint" \
  --body "Implements new /api/v2/endpoint with full test coverage"

# After merge, clean up immediately
git checkout develop
git pull origin develop
git branch -d feature/new-endpoint
git push origin --delete feature/new-endpoint
```

### Emergency Hotfix Flow

```bash
# Hotfix branches from main
git checkout main
git pull origin main
git checkout -b hotfix/critical-security-fix

# Apply fix with tests
# ... fix issue ...
git add . && git commit -m "fix: Patch critical security vulnerability"
git push -u origin hotfix/critical-security-fix

# Direct PR to main (ultra-strict CI)
gh pr create --base main \
  --title "HOTFIX: Critical security patch" \
  --body "Fixes CVE-2024-XXXX with immediate production deployment"

# After merge, sync to develop
git checkout develop
git pull origin main
git push origin develop
```

## 📚 Documentation Structure

| Document | Purpose | Audience |
|----------|---------|----------|
| [README.md](README.md) | Overview & quick start | All developers |
| [SETUP.md](SETUP.md) | Detailed environment setup | New team members |
| [CONTRIBUTING.md](CONTRIBUTING.md) | Contribution guidelines | Contributors |
| [CI-REQUIREMENTS.md](docs/CI-REQUIREMENTS.md) | Complete CI/CD specifications | DevOps engineers |
| Demo READMEs | Language-specific guides | Demo users |

## 🎯 Learning Path

```mermaid
graph TD
    A[Start Here] --> B[1. Read Overview]
    B --> C[2. Setup Environment]
    C --> D[3. Run TypeScript Demo]
    D --> E[4. Explore CI Pipeline]
    E --> F[5. Create Feature Branch]
    F --> G[6. Make Small Change]
    G --> H[7. Experience CI Gates]
    H --> I[8. Review C++ Demo]
    I --> J[Advanced: Build Your Own]

<<<<<<< HEAD
    style A fill:#4caf50
    style J fill:#ff9800
=======
    style A fill:#2e7d32,color:#ffffff
    style J fill:#f57c00,color:#ffffff
>>>>>>> d2d37fd2
```

## 🤝 Contributing

We welcome contributions! Please see [CONTRIBUTING.md](CONTRIBUTING.md) for guidelines.

### Contribution Checklist

- [ ] Pre-commit hooks installed
- [ ] Tests pass locally with required coverage
- [ ] Documentation updated
- [ ] PR created to `develop` (not `main`)
- [ ] CI checks passing
- [ ] Code reviewed

## 📄 License

This project is licensed under the MIT License - see [LICENSE](LICENSE) for details.

## 🙋 Support & Questions

- **Issues**: [GitHub Issues](https://github.com/mvalancy-mt/training-materials/issues)
- **Discussions**: [GitHub Discussions](https://github.com/mvalancy-mt/training-materials/discussions)
- **Security**: Report vulnerabilities privately via GitHub Security tab

---

<div align="center">

**Built with ❤️ for Enterprise CI/CD Training**

*Demonstrating real-world patterns, not theoretical perfection*

</div><|MERGE_RESOLUTION|>--- conflicted
+++ resolved
@@ -21,15 +21,9 @@
         I --> L[Branch Protection]
     end
 
-<<<<<<< HEAD
-    style A fill:#e1f5fe
-    style E fill:#fff3e0
-    style I fill:#f3e5f5
-=======
     style A fill:#2196f3,color:#ffffff
     style E fill:#ff9800,color:#ffffff
     style I fill:#9c27b0,color:#ffffff
->>>>>>> d2d37fd2
 ```
 
 ## 🎯 Purpose & Learning Objectives
@@ -66,15 +60,9 @@
         D --> K[Ultra-Strict CI]
     end
 
-<<<<<<< HEAD
-    style A fill:#e8f5e9
-    style F1 fill:#c8e6c9
-    style G1 fill:#c8e6c9
-=======
     style A fill:#4caf50,color:#ffffff
     style F1 fill:#2e7d32,color:#ffffff
     style G1 fill:#2e7d32,color:#ffffff
->>>>>>> d2d37fd2
 ```
 
 ## 🔄 Git Workflow & CI/CD Pipeline
@@ -150,15 +138,9 @@
         H -->|Pass| V[Production]
     end
 
-<<<<<<< HEAD
-    style D fill:#ff5252
-    style V fill:#4caf50
-    style H fill:#ff9800
-=======
     style D fill:#d32f2f,color:#ffffff
     style V fill:#2e7d32,color:#ffffff
     style H fill:#f57c00,color:#ffffff
->>>>>>> d2d37fd2
 ```
 
 ## 📋 Progressive CI/CD Requirements
@@ -178,15 +160,9 @@
         B2 --> C2[Zero Vulnerabilities]
     end
 
-<<<<<<< HEAD
-    style A fill:#bbdefb
-    style B fill:#90caf9
-    style C fill:#64b5f6
-=======
     style A fill:#1976d2,color:#ffffff
     style B fill:#1565c0,color:#ffffff
     style C fill:#0d47a1,color:#ffffff
->>>>>>> d2d37fd2
 ```
 
 | Branch Level | Coverage Required | Security Requirements | Build Time | Deployment Target |
@@ -224,15 +200,9 @@
         PY --> PY4[OpenAPI Docs]
     end
 
-<<<<<<< HEAD
-    style TS1 fill:#4caf50
-    style CPP5 fill:#4caf50
-    style PY1 fill:#ffc107
-=======
     style TS1 fill:#2e7d32,color:#ffffff
     style CPP5 fill:#2e7d32,color:#ffffff
     style PY1 fill:#f57c00,color:#ffffff
->>>>>>> d2d37fd2
 ```
 
 ### TypeScript API Demo Details
@@ -269,15 +239,9 @@
         C --> C3[Read-only Filesystem]
     end
 
-<<<<<<< HEAD
-    style A fill:#ffebee
-    style B fill:#fff3e0
-    style C fill:#e8f5e9
-=======
     style A fill:#d32f2f,color:#ffffff
     style B fill:#f57c00,color:#ffffff
     style C fill:#2e7d32,color:#ffffff
->>>>>>> d2d37fd2
 ```
 
 ## 🚦 Getting Started
@@ -314,13 +278,8 @@
     F --> G[7. CI Validation]
     G --> H[8. Merge & Cleanup]
 
-<<<<<<< HEAD
-    style B fill:#ff9800
-    style G fill:#2196f3
-=======
     style B fill:#f57c00,color:#ffffff
     style G fill:#1976d2,color:#ffffff
->>>>>>> d2d37fd2
 ```
 
 ```bash
@@ -455,13 +414,8 @@
     H --> I[8. Review C++ Demo]
     I --> J[Advanced: Build Your Own]
 
-<<<<<<< HEAD
-    style A fill:#4caf50
-    style J fill:#ff9800
-=======
     style A fill:#2e7d32,color:#ffffff
     style J fill:#f57c00,color:#ffffff
->>>>>>> d2d37fd2
 ```
 
 ## 🤝 Contributing
